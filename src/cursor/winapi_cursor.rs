--- conflicted
+++ resolved
@@ -20,7 +20,6 @@
 
 impl ITerminalCursor for WinApiCursor {
     fn goto(&self, x: u16, y: u16, screen_manager: &ScreenManager) {
-<<<<<<< HEAD
         cursor::set_console_cursor_position(x as i16, y as i16, screen_manager);
     }
 
@@ -62,55 +61,6 @@
 
     fn show(&self, screen_manager: &ScreenManager) {
         cursor::cursor_visibility(true, screen_manager);
-=======
-        cursor::set_console_cursor_position(x as i16, y as i16, &self.screen_manager);
     }
-
-    fn pos(&self, screen_manager: &ScreenManager) -> (u16, u16) {
-        cursor::pos(&self.screen_manager)
-    }
-
-    fn absolute_pos(&self, screen_manager: &ScreenManager) -> (u16, u16)
-    {
-        cursor::absolute_cursor_pos(&self.screen_manager)
-    }
-
-    fn move_up(&self, count: u16, screen_manager: &ScreenManager) {
-        let (xpos, ypos) = self.pos();
-        self.goto(xpos, ypos - count);
-    }
-
-    fn move_right(&self, count: u16, screen_manager: &ScreenManager) {
-        let (xpos, ypos) = self.pos();
-        self.goto(xpos + count, ypos);
-    }
-
-    fn move_down(&self, count: u16, screen_manager: &ScreenManager) {
-        let (xpos, ypos) = self.pos();
-        self.goto(xpos, ypos + count);
-    }
-
-    fn move_left(&self, count: u16, screen_manager: &ScreenManager) {
-        let (xpos, ypos) = self.pos();
-        self.goto(xpos - count, ypos);
-    }
-
-    fn save_position(&self, screen_manager: &ScreenManager) {
-        cursor::save_cursor_pos(&self.screen_manager);
-    }
-
-    fn reset_position(&self, screen_manager: &ScreenManager) {
-        cursor::reset_to_saved_position(&self.screen_manager);
-    }
-
-    fn hide(&self, screen_manager: &ScreenManager) {
-        cursor::cursor_visibility(false, &self.screen_manager);
-    }
-
-    fn show(&self, screen_manager: &ScreenManager) {
-        cursor::cursor_visibility(true, &self.screen_manager);
->>>>>>> 403d0668
-    }
-
     fn blink(&self, blink: bool, screen_manager: &ScreenManager) {}
 }